/**
 * Pilot Joystick Control Interface
 * Handles joystick interaction and WebSocket communication for robot control
 */

class PilotController {
    constructor(options = {}) {
        const opts = options || {};
        this.websocket = null;
        this.isConnected = false;
        this.joystick = null;
        this.joystickKnob = null;
        this.throttleSlider = null;
        this.isSliderDragging = false;
        this.throttleDecayId = null;
        this.lastDecayTs = null;
        this.sliderLoopId = null;
        this.isDragging = false;
        this.joystickCenter = { x: 0, y: 0 };
        this.joystickRadius = 0;
        this.maxKnobDistance = 0;

        // Current velocity values
        this.currentVelocity = {
            linear: { x: 0, y: 0, z: 0 },
            angular: { x: 0, y: 0, z: 0 }
        };

        // Rate limiting
        this.lastSendTime = 0;
        this.sendRateMs = 50; // Send at most every 50ms (20 Hz)

        // Systemd/services state defaults (will be hydrated in init())
        this.services = {};
        this.servicesContainer = null;
        this.servicesLogs = null;
        this.serviceDetails = {};
        this.watchedUnits = new Set();
        this.modules = {};
<<<<<<< HEAD
        this.moduleUnitMap = {};
=======
>>>>>>> b2f2617a

        if (!opts.deferInit) {
            this.init();
        }
    }

    init() {
        this.setupWebSocket();
        this.setupJoystick();
        this.setupButtons();
        this.setupVoice();
        // Throttle slider removed; use D-Pad instead
        this.setupDpad();
        this.updateAddressDisplay();

        // Battery DOM refs
        this.batteryEls = {
            fill: document.getElementById('batteryFill'),
            percent: document.getElementById('batteryPercent'),
            state: document.getElementById('batteryState'),
            percentInfo: document.getElementById('batteryPercentInfo'),
            voltage: document.getElementById('batteryVoltage'),
            current: document.getElementById('batteryCurrent'),
            temp: document.getElementById('batteryTemp'),
            stateInfo: document.getElementById('batteryStateInfo'),
        };
        this.robotEls = {
            mode: document.getElementById('robotMode'),
            speed: document.getElementById('robotSpeed'),
            bumper: document.getElementById('robotBumper'),
            cliff: document.getElementById('robotCliff'),
            ir: document.getElementById('robotIrOmni'),
            diag: document.getElementById('robotDiag'),
        };
        this.hostEls = {
            cpu: document.getElementById('cpuChip'),
            temp: document.getElementById('tempChip'),
            mem: document.getElementById('memChip'),
        };
        this.audioEls = {
            speakingMs: document.getElementById('voiceSpeakingMs'),
            vadMs: document.getElementById('vadSpeechMs'),
            micInfo: document.getElementById('micInfo'),
        };
        this.gpsEls = {
            fix: document.getElementById('gpsFixStatus'),
            lat: document.getElementById('gpsLat'),
            lon: document.getElementById('gpsLon'),
            alt: document.getElementById('gpsAlt'),
        };

        // Host health toggle setup
        this.setupHostHealthToggle();

        // Depth overlay controls
        this.setupDepthOverlayControls();

        // Send periodic keep-alive
        setInterval(() => this.sendPing(), 5000);

        // IMU DOM refs
        this.imuEls = {
            overlay: document.getElementById('imuOverlay'),
            robotYaw: document.getElementById('imuRobotYaw'),
            accelVec: document.getElementById('imuAccelVec'),
            gyroZ: document.getElementById('imuGyroZ'),
        };
        this.lastImuTs = 0;

        // Services UI  
        this.services = {}; // map unit -> { name, active, enabled, description }
        this.servicesContainer = document.getElementById('servicesPills');
        this.servicesLogs = document.getElementById('servicesLogs');
        // Cache of last non-empty service details to prevent blink/empty overwrites
        this.serviceDetails = {}; // unit -> { status: string, journal: string }
        // Track watched units to allow cleanup if needed
        this.watchedUnits = new Set();

        // Modules UI
        this.modules = {}; // map module_name -> module config
        this.moduleUnitMap = {}; // unit name -> module key

        // Conversation UI
        this.convLog = document.getElementById('conversationLog');

        // Map canvas
        this.mapCanvas = document.getElementById('mapCanvas');
        if (this.mapCanvas) {
            this.mapCtx = this.mapCanvas.getContext('2d');
        }

        // Best-effort unwatch on page unload (backend also cleans on disconnect)
        window.addEventListener('beforeunload', () => {
            try {
                if (this.websocket && this.websocket.readyState === WebSocket.OPEN) {
                    this.watchedUnits.forEach(unit => {
                        try { this.websocket.send(JSON.stringify({ type: 'systemd', action: 'unwatch', unit })); } catch (_) { }
                    });
                }
            } catch (_) { }
        });
    }

    setupHostHealthToggle() {
        const panel = document.getElementById('hostHealthPanel');
        const toggle = document.getElementById('hostHealthToggle');
        if (!panel || !toggle) return;
        const small = window.matchMedia('(max-width: 640px)');
        const applyDefault = () => {
            const collapsed = small.matches; // default collapsed on small screens
            panel.classList.toggle('collapsed', collapsed);
            toggle.setAttribute('aria-expanded', String(!collapsed));
            toggle.textContent = collapsed ? 'System ▸' : 'System ▾';
        };
        applyDefault();
        // Update on viewport changes
        try {
            small.addEventListener('change', applyDefault);
        } catch (e) {
            // Safari fallback
            small.addListener(applyDefault);
        }
        toggle.addEventListener('click', () => {
            const collapsed = panel.classList.toggle('collapsed');
            toggle.setAttribute('aria-expanded', String(!collapsed));
            toggle.textContent = collapsed ? 'System ▸' : 'System ▾';
        });
    }

    setupDepthOverlayControls() {
        const toggle = document.getElementById('depthOverlayToggle');
        const slider = document.getElementById('depthOpacity');
        const depthEl = document.getElementById('depth-image');
        if (!depthEl) return;
        if (toggle) {
            toggle.addEventListener('change', () => {
                depthEl.style.display = toggle.checked ? 'block' : 'none';
            });
        }
        if (slider) {
            const setOpacity = (v) => {
                const op = Math.max(0, Math.min(100, parseInt(v, 10))) / 100.0;
                depthEl.style.opacity = String(op);
            };
            // set initial
            setOpacity(slider.value);
            slider.addEventListener('input', () => setOpacity(slider.value));
        }
    }

    setupWebSocket() {
        const protocol = window.location.protocol === 'https:' ? 'wss:' : 'ws:';
        const host = window.location.hostname || 'localhost';
        const basePort = window.location.port ? parseInt(window.location.port) : (window.location.protocol === 'https:' ? 443 : 80);
        const candidates = [];
        // Primary: port + 1 per backend default
        candidates.push(`${protocol}//${host}:${basePort + 1}`);
        // Fallbacks: known defaults 8081, 9091
        candidates.push(`${protocol}//${host}:8081`);
        candidates.push(`${protocol}//${host}:9091`);

        const tryConnect = (urls, idx = 0) => {
            if (idx >= urls.length) {
                this.updateStatus('Disconnected', 'disconnected');
                return;
            }
            const wsUrl = urls[idx];
            try {
                this.websocket = new WebSocket(wsUrl);

                this.websocket.onopen = () => {
                    this.isConnected = true;
                    this.updateStatus('Connected', 'connected');
                    console.log('WebSocket connected', wsUrl);
                    this.updateWsAddress(wsUrl);
                    // Send immediate ping to fetch status
                    this.sendPing();
                    // Ask for services list
                    this.requestSystemdList();
                };

                this.websocket.onclose = () => {
                    const wasConnected = this.isConnected;
                    this.isConnected = false;
                    this.updateStatus('Disconnected', 'disconnected');
                    this.updateWsAddress('—');
                    console.log('WebSocket disconnected');
                    // If we never established, try next candidate; else schedule reconnect to same
                    if (!wasConnected) {
                        tryConnect(urls, idx + 1);
                    } else {
                        setTimeout(() => this.setupWebSocket(), 3000);
                    }
                };

                this.websocket.onerror = (error) => {
                    console.error('WebSocket error:', error);
                    this.updateStatus('Connection Error', 'disconnected');
                };

                this.websocket.onmessage = (event) => {
                    this.handleWebSocketMessage(event.data);
                };
            } catch (error) {
                console.error('Failed to create WebSocket:', error);
                this.updateStatus('Connection Failed', 'disconnected');
                tryConnect(urls, idx + 1);
            }
        };

        tryConnect(candidates);
    }

    setupJoystick() {
        this.joystick = document.getElementById('joystick');
        this.joystickKnob = document.getElementById('joystickKnob');

        const rect = this.joystick.getBoundingClientRect();
        this.joystickRadius = rect.width / 2;
        this.maxKnobDistance = this.joystickRadius - 30; // Account for knob size

        // Mouse events
        // Allow starting drag from knob or anywhere inside joystick circle
        this.joystick.addEventListener('mousedown', this.onJoystickStart.bind(this));
        document.addEventListener('mousemove', this.onJoystickMove.bind(this));
        document.addEventListener('mouseup', this.onJoystickEnd.bind(this));

        // Touch events
        this.joystick.addEventListener('touchstart', this.onJoystickStart.bind(this), { passive: false });
        document.addEventListener('touchmove', this.onJoystickMove.bind(this), { passive: false });
        document.addEventListener('touchend', this.onJoystickEnd.bind(this), { passive: false });
        document.addEventListener('touchcancel', this.onJoystickEnd.bind(this), { passive: false });

        // Prevent context menu
        this.joystick.addEventListener('contextmenu', e => e.preventDefault());

        // Update joystick center on window resize
        window.addEventListener('resize', () => {
            const rect = this.joystick.getBoundingClientRect();
            this.joystickRadius = rect.width / 2;
            this.maxKnobDistance = this.joystickRadius - 30;
        });
    }

    setupButtons() {
        const stopButton = document.getElementById('stopButton');
        const resetButton = document.getElementById('resetButton');
        const mapSave = document.getElementById('mapSaveBtn');
        const mapRecord = document.getElementById('mapRecordBtn');

        stopButton.addEventListener('click', () => {
            this.emergencyStop();
        });

        resetButton.addEventListener('click', () => {
            this.resetJoystick();
        });

        if (mapSave) {
            mapSave.addEventListener('click', () => {
                if (!this.websocket || !this.isConnected) return;
                try {
                    // Ask backend to save map; optional name can be added later
                    this.websocket.send(JSON.stringify({ type: 'save_map', name: 'rtabmap_map' }));
                } catch (e) { console.error('Failed to request save_map', e); }
            });
        }

        if (mapRecord) {
            mapRecord.addEventListener('click', () => {
                if (!this.websocket || !this.isConnected) return;
                // Toggle recording state locally by disabling button and sending start/stop
                if (!mapRecord.dataset.recording || mapRecord.dataset.recording === 'false') {
                    try {
                        this.websocket.send(JSON.stringify({ type: 'record_bag', name: 'nav_record' }));
                        mapRecord.dataset.recording = 'starting';
                        mapRecord.textContent = 'Recording...';
                        mapRecord.disabled = true;
                        // We'll enable and mark true on ack
                    } catch (e) { console.error('Failed to start recording', e); }
                } else {
                    try {
                        this.websocket.send(JSON.stringify({ type: 'record_bag_stop' }));
                        mapRecord.dataset.recording = 'stopping';
                        mapRecord.disabled = true;
                        mapRecord.textContent = 'Stopping...';
                    } catch (e) { console.error('Failed to stop recording', e); }
                }
            });
        }
    }

    setupVoice() {
        const input = document.getElementById('voiceInput');
        const button = document.getElementById('voiceSendButton');
        const marco = document.getElementById('marcoButton');
        const pauseBtn = document.getElementById('voicePause');
        const resumeBtn = document.getElementById('voiceResume');
        const clearBtn = document.getElementById('voiceClear');
        const volSlider = document.getElementById('voiceVolume');
        const volValue = document.getElementById('voiceVolumeValue');
        if (!input || !button) return;

        const send = () => {
            const text = (input.value || '').trim();
            if (!text) return;
            if (!this.isConnected || !this.websocket) return;
            try {
                this.websocket.send(JSON.stringify({ type: 'voice', text }));
                // optimistic clear
                input.value = '';
            } catch (e) {
                console.error('Failed to send voice message:', e);
            }
        };

        button.addEventListener('click', send);
        if (marco) {
            marco.addEventListener('click', () => {
                if (!this.isConnected || !this.websocket) return;
                try {
                    this.websocket.send(JSON.stringify({ type: 'voice', text: 'Polo!' }));
                } catch (e) {
                    console.error('Failed to send marco message:', e);
                }
            });
        }
        input.addEventListener('keydown', (e) => {
            if (e.key === 'Enter') {
                e.preventDefault();
                send();
            }
        });

        const sendControl = (action) => {
            if (!this.isConnected || !this.websocket) return;
            try {
                this.websocket.send(JSON.stringify({ type: 'voice_control', action }));
            } catch (e) {
                console.error('Failed to send voice control:', e);
            }
        };
        if (pauseBtn) pauseBtn.addEventListener('click', () => sendControl('pause'));
        if (resumeBtn) resumeBtn.addEventListener('click', () => sendControl('resume'));
        if (clearBtn) clearBtn.addEventListener('click', () => sendControl('clear'));

        const sendVolume = (value) => {
            if (!this.isConnected || !this.websocket) return;
            try {
                this.websocket.send(JSON.stringify({ type: 'voice_volume', value }));
            } catch (e) {
                console.error('Failed to send voice volume:', e);
            }
        };
        if (volSlider) {
            // Slider 0..200 maps to 0.0..2.0 (espeak supports >1x, clamp backend to 2.0)
            const updateLabel = () => { if (volValue) volValue.textContent = `${volSlider.value}%`; };
            updateLabel();
            volSlider.addEventListener('input', () => {
                updateLabel();
                const frac = Math.max(0, Math.min(200, parseInt(volSlider.value, 10))) / 100.0;
                // Debounce a bit by sending at most every 150ms
                clearTimeout(this._volTimer);
                this._volTimer = setTimeout(() => sendVolume(frac), 150);
            });
        }
    }

    updateAddressDisplay() {
        const webAddress = `${window.location.protocol}//${window.location.host}`;
        // Initial guess for WS; will be updated on successful connect
        const wsPort = parseInt(window.location.port) + 1;
        const wsProtocol = window.location.protocol === 'https:' ? 'wss:' : 'ws:';
        const wsAddress = `${wsProtocol}//${window.location.hostname}:${wsPort}`;
        document.getElementById('webAddress').textContent = webAddress;
        document.getElementById('wsAddress').textContent = wsAddress;
    }

    updateWsAddress(url) {
        const el = document.getElementById('wsAddress');
        if (el) el.textContent = url || '—';
    }

    onJoystickStart(event) {
        this.isDragging = true;
        this.joystick.classList.add('dragging');

        // Update joystick center position
        const rect = this.joystick.getBoundingClientRect();
        this.joystickCenter = {
            x: rect.left + rect.width / 2,
            y: rect.top + rect.height / 2
        };

        // Immediately position knob to the touch/click point if it's within the joystick circle
        const clientX = event.touches ? event.touches[0].clientX : event.clientX;
        const clientY = event.touches ? event.touches[0].clientY : event.clientY;

        const deltaX = clientX - this.joystickCenter.x;
        const deltaY = clientY - this.joystickCenter.y;
        const distance = Math.sqrt(deltaX * deltaX + deltaY * deltaY);
        if (distance <= this.joystickRadius) {
            // Clamp within maxKnobDistance
            const limitedDistance = Math.min(distance, this.maxKnobDistance);
            const angle = Math.atan2(deltaY, deltaX);
            const knobX = limitedDistance * Math.cos(angle);
            const knobY = limitedDistance * Math.sin(angle);
            this.joystickKnob.style.transform = `translate(${knobX - 30}px, ${knobY - 30}px)`;

            // Update velocities once on start
            this.updateVelocitiesFromInput({ clientX, clientY });
        }

        event.preventDefault();
    }

    onJoystickMove(event) {
        if (!this.isDragging) return;

        this.updateVelocitiesFromInput(event);

        event.preventDefault();
    }

    onJoystickEnd(event) {
        if (!this.isDragging) return;

        this.isDragging = false;
        this.joystick.classList.remove('dragging');

        // Return knob to center with smooth animation
        this.joystickKnob.style.transform = 'translate(-50%, -50%)';

        // Stop turn, keep throttle where slider is (no auto zero of linear x)
        const linearX = this.getThrottleValue();
        this.currentVelocity = {
            linear: { x: linearX, y: 0, z: 0 },
            angular: { x: 0, y: 0, z: 0 }
        };

        this.updateVelocityDisplay();
        this.sendVelocityCommand();

        event.preventDefault();
    }

    setupSlider() { /* removed */ }

    setupDpad() {
        const up = document.getElementById('dpadUp');
        const down = document.getElementById('dpadDown');
        const left = document.getElementById('dpadLeft');
        const right = document.getElementById('dpadRight');
        if (!up || !down || !left || !right) return;

        // State of pressed buttons
        this.dpadState = { up: false, down: false, left: false, right: false };
        this.dpadLoopId = null;

        const setPressed = (key, pressed) => {
            this.dpadState[key] = pressed;
            if (pressed) {
                this.startDpadLoop();
            } else if (!this.dpadState.up && !this.dpadState.down && !this.dpadState.left && !this.dpadState.right) {
                this.stopDpadLoop();
                // When released all, stop motion
                this.currentVelocity = {
                    linear: { x: 0, y: 0, z: 0 },
                    angular: { x: 0, y: 0, z: 0 }
                };
                this.updateVelocityDisplay();
                this.sendVelocityCommand();
            }
        };

        const makeHandlers = (key) => ({
            down: (e) => { e.preventDefault(); setPressed(key, true); },
            up: (e) => { e.preventDefault(); setPressed(key, false); }
        });

        const u = makeHandlers('up');
        const d = makeHandlers('down');
        const l = makeHandlers('left');
        const r = makeHandlers('right');

        // Mouse
        up.addEventListener('mousedown', u.down);
        down.addEventListener('mousedown', d.down);
        left.addEventListener('mousedown', l.down);
        right.addEventListener('mousedown', r.down);
        document.addEventListener('mouseup', (e) => {
            u.up(e); d.up(e); l.up(e); r.up(e);
        });
        // Touch
        up.addEventListener('touchstart', u.down, { passive: false });
        down.addEventListener('touchstart', d.down, { passive: false });
        left.addEventListener('touchstart', l.down, { passive: false });
        right.addEventListener('touchstart', r.down, { passive: false });
        const touchEndAll = (e) => { u.up(e); d.up(e); l.up(e); r.up(e); };
        document.addEventListener('touchend', touchEndAll, { passive: false });
        document.addEventListener('touchcancel', touchEndAll, { passive: false });
    }

    startDpadLoop() {
        if (this.dpadLoopId != null) return;
        const maxLinearVel = 0.7; // m/s for forward/backward via D-pad
        const maxAngularVel = 1.8; // rad/s for turning via D-pad
        const step = () => {
            const forward = this.dpadState.up ? 1 : 0;
            const backward = this.dpadState.down ? 1 : 0;
            const left = this.dpadState.left ? 1 : 0;
            const right = this.dpadState.right ? 1 : 0;

            // Compute velocities: allow combos (e.g., forward + left)
            const x = (forward - backward) * maxLinearVel;
            const z = (right - left) * maxAngularVel * -1; // negative for left positive convention

            this.currentVelocity = {
                linear: { x, y: 0, z: 0 },
                angular: { x: 0, y: 0, z }
            };
            this.updateVelocityDisplay();
            this.sendVelocityCommand();

            if (!this.dpadState.up && !this.dpadState.down && !this.dpadState.left && !this.dpadState.right) {
                this.stopDpadLoop();
                return;
            }
            this.dpadLoopId = window.requestAnimationFrame(step);
        };
        this.dpadLoopId = window.requestAnimationFrame(step);
    }

    stopDpadLoop() {
        if (this.dpadLoopId != null) {
            window.cancelAnimationFrame(this.dpadLoopId);
            this.dpadLoopId = null;
        }
    }

    getThrottleValue() { return 0; }

    startThrottleDecay() {
        // Smoothly reduce slider value toward 0 after release
        this.stopThrottleDecay();
        const epsilon = 0.005; // stop threshold in slider units [-1..1]
        const decayPerSecond = 1.5; // linear decay units per second (gentler)
        const step = (ts) => {
            if (this.isSliderDragging) { this.stopThrottleDecay(); return; }
            if (this.lastDecayTs == null) this.lastDecayTs = ts;
            const dt = Math.max(0, (ts - this.lastDecayTs) / 1000);
            this.lastDecayTs = ts;
            let v = parseFloat(this.throttleSlider.value);
            if (Number.isNaN(v)) v = 0;
            if (Math.abs(v) <= epsilon) {
                this.throttleSlider.value = '0';
                // Update velocity to exact zero
                const angularZ = this.currentVelocity.angular.z || 0;
                this.currentVelocity = {
                    linear: { x: 0, y: 0, z: 0 },
                    angular: { x: 0, y: 0, z: angularZ }
                };
                this.updateVelocityDisplay();
                this.sendVelocityCommand();
                this.stopThrottleDecay();
                return;
            }
            const delta = Math.sign(v) * decayPerSecond * dt;
            let newV = v - delta;
            // Prevent overshoot past 0
            if (Math.sign(v) !== Math.sign(newV)) newV = 0;
            this.throttleSlider.value = String(Math.max(-1, Math.min(1, newV)));
            // Reflect in velocity and send
            const angularZ = this.currentVelocity.angular.z || 0;
            this.currentVelocity = {
                linear: { x: this.getThrottleValue(), y: 0, z: 0 },
                angular: { x: 0, y: 0, z: angularZ }
            };
            this.updateVelocityDisplay();
            this.sendVelocityCommand();
            this.throttleDecayId = window.requestAnimationFrame(step);
        };
        this.lastDecayTs = null;
        this.throttleDecayId = window.requestAnimationFrame(step);
    }

    stopThrottleDecay() {
        if (this.throttleDecayId != null) {
            window.cancelAnimationFrame(this.throttleDecayId);
            this.throttleDecayId = null;
        }
        this.lastDecayTs = null;
    }

    startSliderDragLoop() {
        // Continuously reflect slider value in cmd_vel while dragging
        if (this.sliderLoopId != null) return;
        const step = () => {
            if (!this.isSliderDragging) { this.stopSliderDragLoop(); return; }
            const linearX = this.getThrottleValue();
            const angularZ = this.currentVelocity.angular.z || 0;
            this.currentVelocity = {
                linear: { x: linearX, y: 0, z: 0 },
                angular: { x: 0, y: 0, z: angularZ }
            };
            this.updateVelocityDisplay();
            this.sendVelocityCommand();
            this.sliderLoopId = window.requestAnimationFrame(step);
        };
        this.sliderLoopId = window.requestAnimationFrame(step);
    }

    stopSliderDragLoop() {
        if (this.sliderLoopId != null) {
            window.cancelAnimationFrame(this.sliderLoopId);
            this.sliderLoopId = null;
        }
    }

    updateVelocitiesFromInput(event) {
        const clientX = event.touches ? event.touches[0].clientX : event.clientX;
        const clientY = event.touches ? event.touches[0].clientY : event.clientY;

        // Calculate distance from center
        const deltaX = clientX - this.joystickCenter.x;
        const deltaY = clientY - this.joystickCenter.y;
        const distance = Math.sqrt(deltaX * deltaX + deltaY * deltaY);

        // Limit to maximum distance
        const limitedDistance = Math.min(distance, this.maxKnobDistance);
        const angle = Math.atan2(deltaY, deltaX);

        const knobX = limitedDistance * Math.cos(angle);
        const knobY = limitedDistance * Math.sin(angle);

        // Update knob position
        this.joystickKnob.style.transform = `translate(${knobX - 30}px, ${knobY - 30}px)`;

        // Map joystick vector to velocities:
        // Up (negative Y in screen) => +linear.x; Left => +angular.z (conventional left turn positive)
        const nx = knobX / this.maxKnobDistance; // -1..1 (right positive)
        const ny = knobY / this.maxKnobDistance; // -1..1 (down positive)
        // Apply small deadzone to avoid jitter
        const dead = 0.06;
        const dz = (v) => (Math.abs(v) < dead ? 0 : v);
        const nxDZ = dz(nx), nyDZ = dz(ny);

        const maxLinearVel = 0.7;   // m/s
        const maxAngularVel = 2.0;  // rad/s
        const linearX = -nyDZ * maxLinearVel;      // up => forward
        const angularZ = -nxDZ * maxAngularVel;    // left => positive turn

        this.currentVelocity = {
            linear: { x: linearX, y: 0.0, z: 0.0 },
            angular: { x: 0.0, y: 0.0, z: angularZ }
        };

        this.updateVelocityDisplay();
        this.sendVelocityCommand();
    }

    updateVelocityDisplay() {
        document.getElementById('linearX').textContent = this.currentVelocity.linear.x.toFixed(2);
        document.getElementById('linearY').textContent = this.currentVelocity.linear.y.toFixed(2);
        document.getElementById('angularZ').textContent = this.currentVelocity.angular.z.toFixed(2);
    }

    sendVelocityCommand() {
        const now = Date.now();
        if (now - this.lastSendTime < this.sendRateMs) {
            return; // Rate limiting
        }
        this.lastSendTime = now;

        if (!this.isConnected || !this.websocket) {
            return;
        }

        const message = {
            type: 'cmd_vel',
            linear: this.currentVelocity.linear,
            angular: this.currentVelocity.angular
        };

        try {
            this.websocket.send(JSON.stringify(message));
        } catch (error) {
            console.error('Failed to send velocity command:', error);
        }
    }

    sendPing() {
        if (!this.isConnected || !this.websocket) {
            return;
        }

        const message = { type: 'ping' };

        try {
            this.websocket.send(JSON.stringify(message));
        } catch (error) {
            console.error('Failed to send ping:', error);
        }
    }

    emergencyStop() {
        this.currentVelocity = {
            linear: { x: 0, y: 0, z: 0 },
            angular: { x: 0, y: 0, z: 0 }
        };

        this.updateVelocityDisplay();
        this.sendVelocityCommand();
        this.resetJoystick();

        console.log('Emergency stop activated');
    }

    resetJoystick() {
        this.isDragging = false;
        this.joystick.classList.remove('dragging');
        this.joystickKnob.style.transform = 'translate(-50%, -50%)';

        // Center slider too
        if (this.throttleSlider) {
            this.throttleSlider.value = '0';
        }
        this.stopThrottleDecay();

        this.currentVelocity = {
            linear: { x: 0, y: 0, z: 0 },
            angular: { x: 0, y: 0, z: 0 }
        };

        this.updateVelocityDisplay();
        this.sendVelocityCommand();
    }

    updateStatus(text, className) {
        const statusText = document.getElementById('statusText');
        const statusIndicator = document.getElementById('statusIndicator');
        const status = document.getElementById('status');

        statusText.textContent = text;
        status.className = `status ${className}`;

        switch (className) {
            case 'connected':
                statusIndicator.textContent = '🟢';
                break;
            case 'disconnected':
                statusIndicator.textContent = '🔴';
                break;
            default:
                statusIndicator.textContent = '🟡';
        }
    }

    handleWebSocketMessage(data) {
        try {
            const message = JSON.parse(data);

            switch (message.type) {
                case 'ack':
                    // Command acknowledged
                    console.log('Command acknowledged:', message.cmd_vel);
                    break;
                case 'pong':
                    // Ping response
                    if (message.cmd_vel_topic) {
                        this.updateCmdVelTopic(message.cmd_vel_topic, message.publisher_matched_count);
                        this.updateStatus(`Connected`, 'connected');
                    } else {
                        console.log('Ping response received');
                    }
                    if (message.voice_topic) {
                        this.updateVoiceTopic(message.voice_topic, message.voice_subscriber_count);
                    }
                    // Update ws footer address if backend included server info later (optional)
                    if (message.imu_topic) {
                        // could show somewhere if desired
                    }
                    if (message.battery) {
                        this.updateBattery(message.battery);
                    }
                    if (message.robot_status) {
                        this.updateRobotStatus(message.robot_status);
                    }
                    if (message.host_health) {
                        this.updateHostHealth(message.host_health);
                    }
                    if (message.audio) {
                        this.updateAudioStatus(message.audio);
                    }
                    if (message.gps_fix) {
                        this.updateGps(message.gps_fix);
                    }
                    if (Array.isArray(message.systemd_services)) {
                        this.updateServicesList(message.systemd_services);
                    }
                    if (message.modules) {
                        this.updateModules(message.modules);
                    }
                    break;
                case 'snapshot':
                    // Full stacked snapshot from backend: reuse existing update helpers
                    if (message.imu) this.updateImu(message.imu);
                    if (message.battery) this.updateBattery(message.battery);
                    if (message.robot_status) this.updateRobotStatus(message.robot_status);
                    if (message.host_health) this.updateHostHealth(message.host_health);
                    if (message.audio) this.updateAudioStatus(message.audio);
                    if (message.gps_fix) this.updateGps(message.gps_fix);
                    if (Array.isArray(message.systemd_services)) this.updateServicesList(message.systemd_services);
                    if (message.modules) this.updateModules(message.modules);
                    break;
                case 'record_started':
                    try {
                        const btn = document.getElementById('mapRecordBtn');
                        if (btn) {
                            btn.dataset.recording = 'true';
                            btn.disabled = false;
                            btn.textContent = 'Stop Recording';
                        }
                    } catch (e) { }
                    break;
                case 'record_stopped':
                    try {
                        const btn = document.getElementById('mapRecordBtn');
                        if (btn) {
                            btn.dataset.recording = 'false';
                            btn.disabled = false;
                            btn.textContent = 'Record Session';
                        }
                    } catch (e) { }
                    break;
                case 'save_map_ack':
                    try {
                        const ms = document.getElementById('mapSaveBtn');
                        if (ms) {
                            ms.textContent = 'Save Requested';
                            setTimeout(() => { ms.textContent = 'Save Map'; }, 2000);
                        }
                    } catch (e) { }
                    break;
                case 'status':
                    if (message.cmd_vel_topic) {
                        this.updateCmdVelTopic(message.cmd_vel_topic, message.publisher_matched_count);
                        this.updateStatus(`Connected`, 'connected');
                    }
                    if (message.voice_topic) {
                        this.updateVoiceTopic(message.voice_topic, message.voice_subscriber_count);
                    }
                    // keep footer in sync (ws address set on connect already)
                    if (message.imu_topic) {
                        // could show somewhere if desired
                    }
                    if (message.battery) {
                        this.updateBattery(message.battery);
                    }
                    if (message.robot_status) {
                        this.updateRobotStatus(message.robot_status);
                    }
                    if (message.host_health) {
                        this.updateHostHealth(message.host_health);
                    }
                    if (message.audio) {
                        this.updateAudioStatus(message.audio);
                    }
                    if (message.gps_fix) {
                        this.updateGps(message.gps_fix);
                    }
                    if (Array.isArray(message.systemd_services)) {
                        this.updateServicesList(message.systemd_services);
                    }
                    if (message.modules) {
                        this.updateModules(message.modules);
                    }
                    break;
                case 'systemd':
                    if (Array.isArray(message.services)) {
                        this.updateServicesList(message.services);
                    }
                    if (message.unit && message.status) {
                        this.updateService(message.status);
                        if (message.error) this.flashServiceError(message.unit, message.error);
                    }
                    if (message.unit && message.detail) {
                        this.renderServiceDetail(message.unit, message.detail);
                    }
                    if (!message.unit && message.error) {
                        console.warn('systemd error:', message.error);
                    }
                    break;
                case 'imu':
                    this.updateImu(message);
                    break;
                case 'battery':
                    this.updateBattery(message);
                    break;
                case 'robot_status':
                    this.updateRobotStatus(message);
                    break;
                case 'host_health':
                    this.updateHostHealth(message);
                    break;
                case 'audio_status':
                    this.updateAudioStatus(message);
                    break;
                case 'audio_info':
                    this.updateMicInfo(message);
                    break;
                case 'gps_fix':
                    this.updateGps(message);
                    break;
                case 'conversation':
                    this.addConversation(message);
                    break;
                default:
                    console.log('Unknown message type:', message.type);
            }
        } catch (error) {
            console.error('Failed to parse WebSocket message:', error);
        }
    }

    addConversation(msg) {
        if (!this.convLog) return;
        const el = document.createElement('div');
        el.className = 'conversation-entry';
        const role = (msg.role || '').toString().trim() || 'assistant';
        const content = (msg.content || '').toString();
        el.innerHTML = `<span class="role">${role}:</span> <span class="content"></span>`;
        const c = el.querySelector('.content');
        if (c) c.textContent = content;
        this.convLog.appendChild(el);
        // autoscroll to bottom
        this.convLog.scrollTop = this.convLog.scrollHeight;
    }

    updateAudioStatus(a) {
        const els = this.audioEls;
        if (!els) return;
        if (typeof a.autophony_ms === 'number' && els.speakingMs) {
            els.speakingMs.textContent = String(a.autophony_ms);
        }
        if (typeof a.speech_ms === 'number' && els.vadMs) {
            els.vadMs.textContent = String(a.speech_ms);
        }
        if (a.mic) this.updateMicInfo(a.mic);
    }

    updateMicInfo(m) {
        const el = this.audioEls?.micInfo;
        if (!el) return;
        const sr = (typeof m.sample_rate === 'number' && m.sample_rate) ? `${m.sample_rate} Hz` : '--';
        const ch = (typeof m.channels === 'number' && m.channels) ? `${m.channels} ch` : '--';
        el.textContent = `${sr}, ${ch}`;
    }

    updateGps(g) {
        const els = this.gpsEls;
        if (!els) return;
        const statusStr = this.formatGpsStatus(g.status);
        if (els.fix) els.fix.textContent = statusStr;
        if (typeof g.lat === 'number' && els.lat) els.lat.textContent = g.lat.toFixed(6);
        if (typeof g.lon === 'number' && els.lon) els.lon.textContent = g.lon.toFixed(6);
        if (typeof g.alt === 'number' && els.alt) els.alt.textContent = g.alt.toFixed(1);
    }

    formatGpsStatus(code) {
        switch (code) {
            case -1: return 'No Fix';
            case 0: return 'No Fix';
            case 1: return 'Fix (2D/3D)';
            case 2: return 'DGPS';
            default: return '--';
        }
    }

    // =====================
    // Systemd UI and actions
    // =====================
    requestSystemdList() {
        if (!this.websocket) return;
        try { this.websocket.send(JSON.stringify({ type: 'systemd', action: 'list' })); } catch (e) { /* noop */ }
    }

    updateServicesList(services) {
        if (!Array.isArray(services)) return;
        // Merge/update map without clearing DOM to prevent blink
        services.forEach(svc => {
            if (!svc || !svc.name) return;
            this.services[svc.name] = svc;
            const moduleHint = (svc.module && typeof svc.module === 'string') ? svc.module : null;
            if (moduleHint) {
                if (!this.moduleUnitMap) this.moduleUnitMap = {};
                if (!this.moduleUnitMap[svc.name]) {
                    this.moduleUnitMap[svc.name] = moduleHint;
                }
            }
            // Update legacy pill if still present (container may be absent)
            if (this.servicesContainer) {
                const pillId = this.serviceId(svc.name);
                let pill = document.getElementById(pillId);
                if (!pill) {
                    pill = this.renderServicePill(svc);
                    this.servicesContainer.appendChild(pill);
                } else {
                    this.populateServicePill(pill, svc);
                }
            }

            // Update module-based display if modules are loaded
            if (this.modules && Object.keys(this.modules).length > 0) {
                this.updateModuleServiceDisplay(svc);
            } else {
<<<<<<< HEAD
                this.ensureFallbackServiceBlock(svc);
            }

            const statusText = typeof svc.status === 'string' ? svc.status : '';
            const journalText = typeof svc.journal === 'string' ? svc.journal : '';
            if ((statusText && statusText.trim()) || (journalText && journalText.trim())) {
                this.renderServiceDetail(svc.name, {
                    status: statusText,
                    journal: journalText,
                    lines: typeof svc.lines === 'number' ? svc.lines : undefined,
                });
=======
                // Fallback: Ensure a persistent log block exists per service
                if (this.servicesLogs) {
                    const blockId = this.serviceId(svc.name) + '-detail';
                    let block = document.getElementById(blockId);
                    if (!block) {
                        block = this.renderServiceLogBlock(svc.name);
                        this.servicesLogs.appendChild(block);
                        // Fetch details once on creation; further updates will come from backend
                        this.requestSystemdDetail(svc.name, 200);
                        this.watchSystemdUnit(svc.name, 200);
                    }
                    // Update control state inside the block
                    this.updateServiceLogControls(svc);
                }
>>>>>>> b2f2617a
            }

            const statusText = typeof svc.status === 'string' ? svc.status : '';
            const journalText = typeof svc.journal === 'string' ? svc.journal : '';
            if ((statusText && statusText.trim()) || (journalText && journalText.trim())) {
                this.renderServiceDetail(svc.name, {
                    status: statusText,
                    journal: journalText,
                    lines: typeof svc.lines === 'number' ? svc.lines : undefined,
                });
            }
        });
        // Note: We do NOT remove pills/blocks that temporarily disappear from the list
        // to avoid flicker. A later cleanup pass could prune truly stale entries if needed.
    }

    updateModules(modules) {
        const entries = Object.entries(modules || {});
        this.modules = {};
        this.moduleUnitMap = {};

        const normalizedEntries = entries.map(([moduleName, moduleConfig]) => {
            const normalized = this.normalizeModuleConfig(moduleName, moduleConfig);
            this.modules[moduleName] = normalized;
            const units = Array.isArray(normalized.systemd_units) ? normalized.systemd_units : [];
            units.forEach(unit => {
                if (typeof unit === 'string' && unit) {
                    this.moduleUnitMap[unit] = moduleName;
                }
            });
            return [moduleName, normalized];
        });

        if (!this.servicesLogs) {
            return;
        }

        // Track existing module section IDs
        const existingSections = new Set();
        const children = Array.from(this.servicesLogs.children || []);
        children.forEach(child => {
            if (!child || !child.classList) return;
            try {
                if (child.classList.contains('module-section') && child.id) {
                    existingSections.add(child.id);
                }
            } catch (e) {
                // ignore DOM errors for detached mock nodes
            }
        });

        // Add or update module sections
        normalizedEntries.forEach(([moduleName, moduleConfig]) => {
            const moduleId = 'module-' + moduleName.replace(/[^a-zA-Z0-9_-]/g, '-');
            let section = document.getElementById(moduleId);
            if (!section) {
                this.renderModuleSection(moduleName, moduleConfig);
                section = document.getElementById(moduleId);
            } else {
                // Optionally update header/description if changed
                const title = section.querySelector('.module-title');
                if (title && title.textContent !== moduleConfig.name) title.textContent = moduleConfig.name;
                const desc = section.querySelector('.module-description');
                if (desc && desc.textContent !== moduleConfig.description) desc.textContent = moduleConfig.description;
                // Controls update: re-render only if controls changed
                const controlsContainer = section.querySelector('.module-controls');
                if (controlsContainer && JSON.stringify(controlsContainer._lastControls) !== JSON.stringify(moduleConfig.controls)) {
                    this.renderModuleControls(controlsContainer.id, moduleConfig.controls, moduleName);
                    controlsContainer._lastControls = JSON.stringify(moduleConfig.controls);
                }
            }
            existingSections.delete(moduleId);
        });

        // Remove stale module sections
        existingSections.forEach(staleId => {
            const stale = document.getElementById(staleId);
            if (!stale) return;
            try {
                if (typeof this.servicesLogs.contains === 'function') {
                    if (this.servicesLogs.contains(stale)) {
                        this.servicesLogs.removeChild(stale);
                    }
                } else if (stale.parentElement === this.servicesLogs) {
                    this.servicesLogs.removeChild(stale);
                }
            } catch (e) {
                try { this.servicesLogs.removeChild(stale); } catch (_) { /* ignore */ }
            }
        });

        // Update existing services to be grouped by modules
        Object.values(this.services).forEach(svc => {
            this.updateModuleServiceDisplay(svc);
        });
    }

    normalizeModuleConfig(moduleName, moduleConfig) {
        const cfg = Object.assign({}, moduleConfig || {});
        const prettyBase = moduleName.replace(/[_-]+/g, ' ').replace(/\s+/g, ' ').trim();
        const defaultName = prettyBase ? prettyBase.replace(/\b\w/g, ch => ch.toUpperCase()) : moduleName;
        const displayName = cfg.display || cfg.name || defaultName;
        cfg.name = displayName;
        cfg.slug = cfg.slug || moduleName;
        if (!cfg.description) {
            cfg.description = `${displayName} module`;
        }
        if (!Array.isArray(cfg.controls)) {
            cfg.controls = [];
        }
        cfg.module = moduleName;
        const units = this.moduleUnitsFor(moduleName, cfg);
        cfg.systemd_units = units;
        if (units.length > 0) {
            const preferred = typeof cfg.systemd_unit === 'string' && units.includes(cfg.systemd_unit)
                ? cfg.systemd_unit
                : units[0];
            cfg.systemd_unit = preferred;
        }
        return cfg;
    }

    moduleUnitsFor(moduleName, moduleConfig) {
        const rawUnits = [];
        if (moduleConfig) {
            const multi = moduleConfig.systemd_units;
            if (Array.isArray(multi)) {
                multi.forEach(unit => rawUnits.push(unit));
            } else if (typeof multi === 'string') {
                rawUnits.push(multi);
            }
            const single = moduleConfig.systemd_unit;
            if (typeof single === 'string') {
                rawUnits.push(single);
            }
        }
        const deduped = [];
        const seen = new Set();
        rawUnits.forEach(unit => {
            if (typeof unit !== 'string') return;
            const trimmed = unit.trim();
            if (!trimmed || seen.has(trimmed)) return;
            seen.add(trimmed);
            deduped.push(trimmed);
        });
        if (!deduped.length) {
            deduped.push(`psyched-${moduleName}.service`);
        }
        return deduped;
    }

    serviceModuleSlug(unit) {
        if (typeof unit !== 'string') return '';
        return unit.replace(/^psyched-/, '').replace(/\.service$/, '');
    }

    renderModuleSection(moduleName, moduleConfig) {
        if (!this.servicesLogs) return;

        const moduleId = 'module-' + moduleName.replace(/[^a-zA-Z0-9_-]/g, '-');

        // Create module container
        const moduleSection = document.createElement('div');
        moduleSection.className = 'module-section';
        moduleSection.id = moduleId;

        moduleSection.innerHTML = `
            <div class="module-header">
                <h3 class="module-title">${moduleConfig.name}</h3>
                <div class="module-description">${moduleConfig.description}</div>
            </div>
            <div class="module-content">
                <div class="module-controls" id="${moduleId}-controls">
                    <!-- Module controls will be rendered here -->
                </div>
                <div class="module-systemd" id="${moduleId}-systemd">
                    <!-- Service logs and controls will be rendered here -->
                </div>
            </div>
        `;

        this.servicesLogs.appendChild(moduleSection);

        // Render module controls
        this.renderModuleControls(moduleId + '-controls', moduleConfig.controls, moduleName);
    }

    renderModuleControls(containerId, controls, moduleName) {
        const container = document.getElementById(containerId);
        if (!container || !controls || controls.length === 0) return;
        // Tag container with module for event handlers
        container.dataset.module = moduleName;

        const controlsHtml = controls.map(control => {
            switch (control.type) {
                case 'info':
                    return `<div class="module-control info">
                        <label>${control.label}:</label>
                        <span>${control.value}</span>
                    </div>`;
                case 'link':
                    return `<div class="module-control link">
                        <a href="${control.url}" target="_blank" class="module-link">${control.label}</a>
                    </div>`;
                case 'slider':
                    return `<div class="module-control slider">
                        <label for="${control.id}">${control.label}:</label>
                        <input type="range" id="${control.id}" min="${control.min}" max="${control.max}" 
                               value="${control.value}" step="${control.step || 1}">
                        <span>${control.value}${control.unit || ''}</span>
                    </div>`;
                case 'select':
                    const options = control.options.map(opt =>
                        `<option value="${opt.value}" ${opt.value === control.value ? 'selected' : ''}>${opt.label}</option>`
                    ).join('');
                    return `<div class="module-control select">
                        <label for="${control.id}">${control.label}:</label>
                        <select id="${control.id}">${options}</select>
                    </div>`;
                case 'toggle':
                    return `<div class="module-control toggle">
                        <label>
                            <input type="checkbox" id="${control.id}" ${control.value ? 'checked' : ''}>
                            ${control.label}
                        </label>
                    </div>`;
                case 'button':
                    const styleClass = control.style === 'danger' ? 'button-danger' : 'button-primary';
                    return `<div class="module-control button">
                        <button id="${control.id}" class="${styleClass}" data-action="${control.action}">
                            ${control.label}
                        </button>
                    </div>`;
                case 'text':
                    const inputType = control.multiline ? 'textarea' : 'input';
                    return `<div class="module-control text">
                        <label for="${control.id}">${control.label}:</label>
                        ${inputType === 'textarea'
                            ? `<textarea id="${control.id}">${control.value}</textarea>`
                            : `<input type="text" id="${control.id}" value="${control.value}">`}
                    </div>`;
                case 'display':
                    return `<div class="module-control display">
                        <label>${control.label}:</label>
                        <span id="${control.id}" class="display-value">--</span>
                        ${control.unit ? `<span class="display-unit">${control.unit}</span>` : ''}
                    </div>`;
                default:
                    return '';
            }
        }).join('');

        container.innerHTML = controlsHtml;

        // Add event listeners for interactive controls
        this.attachModuleControlEvents(containerId, controls);
    }

    attachModuleControlEvents(containerId, controls) {
        const container = document.getElementById(containerId);
        if (!container) return;
        const moduleName = container.dataset.module;

        controls.forEach(control => {
            if (!control.id) return;

            const element = document.getElementById(control.id);
            if (!element) return;

            switch (control.type) {
                case 'button':
                    element.addEventListener('click', () => {
                        this.handleModuleControlAction(control.action, control.id, element.value, moduleName);
                    });
                    break;
                case 'slider':
                    element.addEventListener('input', () => {
                        const span = element.nextElementSibling;
                        if (span) span.textContent = element.value + (control.unit || '');
                        this.handleModuleControlChange(control.id, element.value, moduleName);
                    });
                    break;
                case 'select':
                case 'toggle':
                case 'text':
                    element.addEventListener('change', () => {
                        this.handleModuleControlChange(control.id, element.value, moduleName);
                    });
                    break;
            }
        });
    }

    handleModuleControlAction(action, controlId, value, moduleName) {
        const mod = moduleName || this.getModuleFromControl(controlId);
        if (!this.websocket || !mod) return;
        try {
            const payload = { type: 'module_control', kind: 'action', module: mod, id: controlId, action, value };
            this.websocket.send(JSON.stringify(payload));
        } catch (e) {
            console.error('Failed to send module control action', e);
        }
    }

    handleModuleControlChange(controlId, value, moduleName) {
        const mod = moduleName || this.getModuleFromControl(controlId);
        if (!this.websocket || !mod) return;
        try {
            const payload = { type: 'module_control', kind: 'change', module: mod, id: controlId, value };
            this.websocket.send(JSON.stringify(payload));
        } catch (e) {
            console.error('Failed to send module control change', e);
        }
    }

    getModuleFromControl(controlId) {
        // Attempt to locate parent module section from control element
        const el = document.getElementById(controlId);
        if (!el) return null;
        const container = el.closest('.module-content');
        if (!container) return null;
        const systemdSection = container.querySelector('.module-systemd');
        const parentSection = container.parentElement; // .module-section
        if (!parentSection || !parentSection.id) return null;
        // parentSection.id is 'module-<name>'
        const m = parentSection.id.replace(/^module-/, '');
        return m || null;
    }

    updateModuleServiceDisplay(svc) {
        if (!svc || !svc.name) return;

        const unitName = svc.name;
        const moduleHint = (svc.module && typeof svc.module === 'string') ? svc.module : null;
        const moduleKey = (this.moduleUnitMap && this.moduleUnitMap[unitName]) || moduleHint || this.serviceModuleSlug(unitName);
        const moduleConfig = this.modules ? this.modules[moduleKey] : null;

        if (!moduleConfig) {
            this.ensureFallbackServiceBlock(svc);
            return;
        }

        const slug = (moduleKey && typeof moduleKey === 'string' && moduleKey.trim()) ? moduleKey : this.serviceModuleSlug(unitName);
        const moduleId = 'module-' + slug.replace(/[^a-zA-Z0-9_-]/g, '-');
        const systemdContainer = document.getElementById(moduleId + '-systemd');

        if (!systemdContainer) {
            this.ensureFallbackServiceBlock(svc);
            return;
        }

        const blockId = this.serviceId(unitName) + '-detail';
        let block = document.getElementById(blockId);
        const created = !block;
        if (!block) {
            block = this.renderServiceLogBlock(unitName);
        }
        if (block && block.parentElement !== systemdContainer) {
            systemdContainer.appendChild(block);
        }
        if (created) {
            this.requestSystemdDetail(unitName, 200);
            this.watchSystemdUnit(unitName, 200);
        }

        this.updateServiceLogControls(svc);
    }

    ensureFallbackServiceBlock(svc) {
        if (!this.servicesLogs) return;

        const blockId = this.serviceId(svc.name) + '-detail';
        let block = document.getElementById(blockId);
        const created = !block;
        if (!block) {
            block = this.renderServiceLogBlock(svc.name);
        }
        if (block && block.parentElement !== this.servicesLogs) {
            this.servicesLogs.appendChild(block);
        }
        if (created) {
            this.requestSystemdDetail(svc.name, 200);
            this.watchSystemdUnit(svc.name, 200);
        }
        this.updateServiceLogControls(svc);
    }

    updateService(svc) {
        if (!svc || !svc.name) return;
        this.services[svc.name] = svc;
        const id = this.serviceId(svc.name);
        const el = document.getElementById(id);
        if (el) {
            this.populateServicePill(el, svc);
        } else if (this.servicesContainer) {
            this.servicesContainer.appendChild(this.renderServicePill(svc));
        }
    }

    serviceId(unit) {
        return 'svc-' + unit.replace(/[^a-zA-Z0-9_-]/g, '-');
    }

    prettyServiceName(unit) {
        return unit.replace(/^psyched-/, '').replace(/\.service$/, '');
    }

    renderServicePill(svc) {
        const el = document.createElement('div');
        el.className = 'service-pill';
        el.id = this.serviceId(svc.name);
        el.title = svc.description || svc.name;
        el.innerHTML = `
            <span class="name"></span>
            <span class="state"></span>
            <span class="enabled"></span>
        `;
        this.populateServicePill(el, svc);
        this.attachPillEvents(el, svc.name);
        return el;
    }

    populateServicePill(el, svc) {
        const nameEl = el.querySelector('.name');
        const stateEl = el.querySelector('.state');
        const enEl = el.querySelector('.enabled');
        if (nameEl) nameEl.textContent = this.prettyServiceName(svc.name);
        const active = (svc.active || '').toLowerCase();
        stateEl.textContent = active || 'unknown';
        stateEl.className = 'state ' + (active === 'active' ? 'active' : (active === 'inactive' ? 'inactive' : 'unknown'));
        const enabled = (svc.enabled || '').toLowerCase();
        enEl.textContent = enabled ? `(${enabled})` : '';
        enEl.className = 'enabled ' + (enabled === 'enabled' ? 'on' : 'off');
        el.title = (svc.description || svc.name) + `\nState: ${stateEl.textContent}  Enabled: ${enabled || 'unknown'}`;
    }

    attachPillEvents(el, unit) {
        let timer = null;
        let longPressed = false;
        const start = (e) => {
            e.preventDefault();
            longPressed = false;
            clearTimeout(timer);
            timer = setTimeout(() => {
                longPressed = true;
                this.onPillLongPress(unit);
            }, 600);
        };
        const end = (e) => {
            e.preventDefault();
            clearTimeout(timer);
            if (!longPressed) this.onPillClick(unit);
        };
        el.addEventListener('mousedown', start);
        el.addEventListener('touchstart', start, { passive: false });
        el.addEventListener('mouseup', end);
        el.addEventListener('mouseleave', end);
        el.addEventListener('touchend', end);
        el.addEventListener('touchcancel', end);
        el.addEventListener('contextmenu', (e) => { e.preventDefault(); this.onPillLongPress(unit); });
        // Also support middle-click to open details quickly
        el.addEventListener('auxclick', (e) => { if (e.button === 1) this.toggleDetails(unit, true); });
    }

    onPillClick(unit) {
        const svc = this.services[unit];
        if (!svc) return;
        const action = (String(svc.active).toLowerCase() === 'active') ? 'stop' : 'start';
        this.systemdAction(action, unit);
    }

    onPillLongPress(unit) {
        const svc = this.services[unit];
        if (!svc) return;
        const action = (String(svc.enabled).toLowerCase() === 'enabled') ? 'disable' : 'enable';
        this.systemdAction(action, unit);
    }

    systemdAction(action, unit) {
        if (!this.websocket) return;
        try {
            this.websocket.send(JSON.stringify({ type: 'systemd', action, unit }));
        } catch (e) {
            console.error('systemd action failed to send', e);
        }
    }

    requestSystemdDetail(unit, lines = 200) {
        if (!this.websocket) return;
        try {
            this.websocket.send(JSON.stringify({ type: 'systemd', action: 'detail', unit, lines }));
        } catch (e) {
            console.error('systemd detail request failed', e);
        }
    }

    watchSystemdUnit(unit, lines = 200) {
        if (!this.websocket) return;
        try {
            this.websocket.send(JSON.stringify({ type: 'systemd', action: 'watch', unit, lines }));
            this.watchedUnits.add(unit);
        } catch (e) {
            console.error('systemd watch request failed', e);
        }
    }

    unwatchSystemdUnit(unit) {
        if (!this.websocket) return;
        try {
            this.websocket.send(JSON.stringify({ type: 'systemd', action: 'unwatch', unit }));
            this.watchedUnits.delete(unit);
        } catch (e) {
            console.error('systemd unwatch request failed', e);
        }
    }

    renderServiceLogBlock(unit) {
        const id = this.serviceId(unit) + '-detail';
        const wrap = document.createElement('div');
        wrap.className = 'service-log-block';
        wrap.id = id;
        wrap.innerHTML = `
            <div class="service-log-header">
              <h4 class="service-log-title">${this.prettyServiceName(unit)}</h4>
              <div class="service-log-controls" data-unit="${unit}">
                <button class="systemd-btn" data-action="start">Start</button>
                <button class="systemd-btn" data-action="stop">Stop</button>
                <button class="systemd-btn" data-action="enable">Enable</button>
                <button class="systemd-btn" data-action="disable">Disable</button>
              </div>
            </div>
            <div class="service-log-columns">
                <div class="service-log-col">
                    <div class="service-log-heading">systemctl status</div>
                    <pre id="${id}-status" class="service-log-pre">(loading...)</pre>
                </div>
                <div class="service-log-col">
                    <div class="service-log-heading">journalctl (last 200 lines)</div>
                    <pre id="${id}-journal" class="service-log-pre">(loading...)</pre>
                </div>
            </div>
        `;
        // Wire button events
        const controls = wrap.querySelector('.service-log-controls');
        if (controls) {
            controls.querySelectorAll('.systemd-btn').forEach(btn => {
                btn.addEventListener('click', (e) => {
                    const action = btn.getAttribute('data-action');
                    this.systemdAction(action, unit);
                });
            });
        }
        // Sticky-bottom autoscroll for logs
        const statusEl = wrap.querySelector(`#${id}-status`);
        const journalEl = wrap.querySelector(`#${id}-journal`);
        [statusEl, journalEl].forEach(logEl => {
            if (!logEl) return;
            logEl.addEventListener('wheel', function () {
                logEl._userScrolled = (logEl.scrollTop + logEl.clientHeight) < (logEl.scrollHeight - 4);
            });
        });
        wrap._scrollLogsToBottom = function () {
            [statusEl, journalEl].forEach(logEl => {
                if (logEl && !logEl._userScrolled) {
                    logEl.scrollTop = logEl.scrollHeight;
                }
            });
        };
        return wrap;
    }

    updateServiceLogControls(svc) {
        const id = this.serviceId(svc.name) + '-detail';
        const block = document.getElementById(id);
        if (!block) return;
        const isActive = (svc.active || '').toLowerCase() === 'active';
        const isEnabled = (svc.enabled || '').toLowerCase() === 'enabled';

        // Update button disabled state based on service state
        const controls = block.querySelector('.service-log-controls');
        if (controls) {
            const startBtn = controls.querySelector('[data-action="start"]');
            const stopBtn = controls.querySelector('[data-action="stop"]');
            const enableBtn = controls.querySelector('[data-action="enable"]');
            const disableBtn = controls.querySelector('[data-action="disable"]');
            if (startBtn) startBtn.disabled = isActive;
            if (stopBtn) stopBtn.disabled = !isActive;
            if (enableBtn) enableBtn.disabled = isEnabled;
            if (disableBtn) disableBtn.disabled = !isEnabled;
        }
    }

    toggleDetails(unit, open) { /* no-op after logs redesign */ }

    renderServiceDetail(unit, detail) {
        const base = this.serviceId(unit) + '-detail';
        const st = document.getElementById(base + '-status');
        const jl = document.getElementById(base + '-journal');

        // Use last non-empty values to avoid blinking into emptiness
        const prev = this.serviceDetails[unit] || { status: '', journal: '' };
        const nextStatus = (detail.status ?? '').trim();
        const nextJournal = (detail.journal ?? '').trim();

        const finalStatus = nextStatus !== '' ? nextStatus : (prev.status || '(no status output)');
        const finalJournal = nextJournal !== '' ? nextJournal : (prev.journal || '(no journal output)');

        // Helper to detect sticky bottom before update
        const isAtBottom = (el) => {
            if (!el) return false;
            const threshold = 4; // px tolerance
            return (el.scrollTop + el.clientHeight) >= (el.scrollHeight - threshold);
        };

        // Update status pane if changed; maintain sticky-bottom autoscroll
        if (st) {
            const stick = isAtBottom(st);
            if (st.textContent !== finalStatus) {
                st.textContent = finalStatus;
                if (stick) st.scrollTop = st.scrollHeight;
            }
        }

        // Update journal pane if changed; maintain sticky-bottom autoscroll
        if (jl) {
            const stick = isAtBottom(jl);
            if (jl.textContent !== finalJournal) {
                jl.textContent = finalJournal;
                if (stick) jl.scrollTop = jl.scrollHeight;
            }
        }

        // Update cache only with non-empty values
        this.serviceDetails[unit] = {
            status: nextStatus !== '' ? nextStatus : prev.status,
            journal: nextJournal !== '' ? nextJournal : prev.journal,
        };
    }

    flashServiceError(unit, msg) {
        const id = this.serviceId(unit);
        const el = document.getElementById(id);
        if (!el) return;
        const old = el.style.outline;
        el.style.outline = '2px solid #ef4444';
        el.title = (el.title || unit) + `\nError: ${msg}`;
        setTimeout(() => { el.style.outline = old || ''; }, 1200);
    }

    updateCmdVelTopic(topic, count) {
        const el = document.getElementById('cmdVelTopic');
        if (el) {
            el.textContent = topic + (typeof count === 'number' ? ` (${count} subscribers)` : '');
        }
    }

    updateVoiceTopic(topic, count) {
        const el = document.getElementById('voiceTopic');
        if (el) {
            el.textContent = topic + (typeof count === 'number' ? ` (${count} subscribers)` : '');
        }
    }

    updateBattery(payload) {
        // payload may include: percent, voltage, current, temperature, charging_state, charge_ratio
        const els = this.batteryEls;
        if (!els) return;

        const clamp = (v, lo, hi) => Math.max(lo, Math.min(hi, v));
        const percent = typeof payload.percent === 'number' && isFinite(payload.percent)
            ? clamp(payload.percent, 0, 100)
            : null;

        if (els.fill && percent != null) {
            els.fill.style.width = `${percent}%`;
            // Change fill color smoothly by adjusting background position along gradient
            // Already gradient-based; width reflects SoC.
        }
        const pctText = percent != null ? `${percent.toFixed(0)}%` : '--%';
        if (els.percent) els.percent.textContent = pctText;
        if (els.percentInfo) els.percentInfo.textContent = pctText;

        if (els.voltage && typeof payload.voltage === 'number') {
            els.voltage.textContent = payload.voltage.toFixed(2);
        }
        if (els.current && typeof payload.current === 'number') {
            els.current.textContent = payload.current.toFixed(2);
        }
        if (els.temp && typeof payload.temperature === 'number') {
            const c = payload.temperature;
            const f = c * 9 / 5 + 32;
            els.temp.textContent = `${c.toFixed(1)}°C / ${f.toFixed(1)}°F`;
        }

        const stateStr = this.formatChargingState(payload.charging_state);
        if (els.state) els.state.textContent = stateStr;
        if (els.stateInfo) els.stateInfo.textContent = stateStr;
    }

    formatChargingState(code) {
        switch (code) {
            case 0: return 'Not charging';
            case 1: return 'Reconditioning';
            case 2: return 'Full';
            case 3: return 'Trickle';
            case 4: return 'Waiting';
            case 5: return 'Fault';
            default: return '--';
        }
    }

    updateRobotStatus(s) {
        const els = this.robotEls;
        if (!els) return;
        const modeStr = this.formatMode(s.mode);
        if (els.mode) els.mode.textContent = modeStr;
        if (els.speed && typeof s.speed === 'number') els.speed.textContent = s.speed.toFixed(2);
        if (els.bumper && typeof s.bumper === 'boolean') els.bumper.textContent = s.bumper ? 'PRESSED' : 'OK';
        if (els.cliff && typeof s.cliff === 'boolean') els.cliff.textContent = s.cliff ? 'DETECTED' : 'OK';
        if (els.ir && typeof s.ir_omni === 'number') els.ir.textContent = String(s.ir_omni);
        if (els.diag && s.diag_counts) {
            const lvl = s.diag_level ?? 0;
            const counts = s.diag_counts;
            const txt = `L${lvl} ok:${counts[0] || 0} warn:${counts[1] || 0} err:${counts[2] || 0}`;
            els.diag.textContent = txt;
        }
    }

    formatMode(code) {
        switch (code) {
            case 0: return 'OFF';
            case 1: return 'PASSIVE';
            case 2: return 'SAFE';
            case 3: return 'FULL';
            default: return '--';
        }
    }

    updateHostHealth(h) {
        const els = this.hostEls;
        if (!els) return;
        if (typeof h.cpu_percent === 'number') {
            els.cpu.textContent = `CPU ${h.cpu_percent.toFixed(0)}%`;
        }
        if (typeof h.temp_c === 'number') {
            const c = h.temp_c;
            const f = c * 9 / 5 + 32;
            els.temp.textContent = `Temp ${c.toFixed(0)}°C / ${f.toFixed(0)}°F`;
        }
        if (typeof h.mem_used_percent === 'number') {
            els.mem.textContent = `Mem ${h.mem_used_percent.toFixed(0)}%`;
        }
    }

    updateImu(imu) {
        // imu: { ax, ay, az, gx, gy, gz, yaw }
        const els = this.imuEls;
        if (!els || !els.overlay) return;

        // Rotate robot by yaw (radians to degrees)
        if (typeof imu.yaw === 'number' && isFinite(imu.yaw) && els.robotYaw) {
            const deg = imu.yaw * 180 / Math.PI;
            els.robotYaw.setAttribute('transform', `rotate(${deg})`);
        }

        // Acceleration vector in plane (x: forward, y: left). Scale visually.
        if (typeof imu.ax === 'number' && typeof imu.ay === 'number' && els.accelVec) {
            const scale = 10; // pixels per m/s^2 (tuned visually)
            // In our world, +x forward = upward in joystick SVG (y decreases). +y left = left (x decreases)
            const dx = -imu.ay * scale; // left/right
            const dy = -imu.ax * scale; // up/down
            const x2 = 100 + Math.max(-80, Math.min(80, dx));
            const y2 = 100 + Math.max(-80, Math.min(80, dy));
            els.accelVec.setAttribute('x2', String(x2));
            els.accelVec.setAttribute('y2', String(y2));
            els.accelVec.setAttribute('opacity', (Math.hypot(dx, dy) > 2) ? '0.95' : '0.5');
        }

        // Gyro Z arc: map gz rad/s to arc length and direction
        if (typeof imu.gz === 'number' && isFinite(imu.gz) && els.gyroZ) {
            const maxGz = 4.0; // rad/s corresponding to full semicircle
            const clamped = Math.max(-maxGz, Math.min(maxGz, imu.gz));
            const frac = Math.abs(clamped) / maxGz; // 0..1
            const sweep = Math.max(0.02, Math.PI * frac); // up to 180 degrees

            // Draw arc centered at top (start angle depends on sign)
            const r = 88;
            const cx = 100, cy = 100;
            const sign = clamped >= 0 ? 1 : -1; // CCW positive
            // Base angle is -90deg; arc goes left for positive, right for negative
            const start = (-Math.PI / 2) + (sign > 0 ? -sweep : 0);
            const end = (-Math.PI / 2) + (sign > 0 ? 0 : sweep);
            const x0 = cx + r * Math.cos(start);
            const y0 = cy + r * Math.sin(start);
            const x1 = cx + r * Math.cos(end);
            const y1 = cy + r * Math.sin(end);
            const largeArc = sweep > Math.PI ? 1 : 0;
            const sweepFlag = sign > 0 ? 1 : 0; // CCW for positive
            const d = `M ${x0.toFixed(1)} ${y0.toFixed(1)} A ${r} ${r} 0 ${largeArc} ${sweepFlag} ${x1.toFixed(1)} ${y1.toFixed(1)}`;
            els.gyroZ.setAttribute('d', d);
            els.gyroZ.setAttribute('opacity', frac > 0.05 ? '0.9' : '0.3');
        }
    }
}

if (typeof module !== 'undefined' && typeof module.exports !== 'undefined') {
    module.exports = { PilotController };
}

if (typeof window !== 'undefined') {
    window.PilotController = PilotController;
}

// Initialize the pilot controller when the page loads
document.addEventListener('DOMContentLoaded', () => {
    if (typeof window === 'undefined') {
        return;
    }
    window.PilotController = PilotController;
    // Keep a global reference for debugging and for additional handlers
    if (!window.pilotController && !window.__PILOT_SKIP_AUTO_INIT__) {
        window.pilotController = new PilotController();
    }
    const pc = window.pilotController;
    if (!pc) {
        return;
    }
    // Attach image handler to incoming websocket messages (if websocket already present it will be reused)
    try {
        // Wrap existing handleWebSocketMessage to intercept image and map messages
        const origHandle = pc.handleWebSocketMessage.bind(pc);
        pc.handleWebSocketMessage = function (data) {
            // Data may be raw string; ensure JSON parse happens once (the original expects parsed object)
            let message = data;
            if (typeof data === 'string') {
                try { message = JSON.parse(data); } catch (e) { /* non-json - ignore */ }
            }
            // If image message, update UI directly
            try {
                if (message && message.type === 'image' && message.topic && message.data) {
                    if (message.topic === '/image_raw') {
                        const el = document.getElementById('camera-image');
                        if (el) el.src = message.data;
                    } else if (message.topic === '/depth/image_raw') {
                        const el = document.getElementById('depth-image');
                        if (el) el.src = message.data;
                    } else if (message.topic === '/map' || message.topic === 'map') {
                        // Map image payload
                        if (pc.mapCtx) {
                            const img = new Image();
                            img.onload = () => {
                                const cw = pc.mapCanvas.width;
                                const ch = pc.mapCanvas.height;
                                const ar = img.width / img.height;
                                let dw = cw, dh = ch;
                                if (cw / ch > ar) { dw = ch * ar; } else { dh = cw / ar; }
                                pc.mapCtx.clearRect(0, 0, cw, ch);
                                pc.mapCtx.drawImage(img, (cw - dw) / 2, (ch - dh) / 2, dw, dh);
                            };
                            img.src = message.data;
                        }
                    }
                }
            } catch (e) {
                // ignore
            }

            // Handle raw map payload (map_raw)
            try {
                if (message && message.type === 'map_raw' && message.data) {
                    const w = parseInt(message.width, 10);
                    const h = parseInt(message.height, 10);
                    const b64 = message.data;
                    const raw = atob(b64);
                    const arr = new Uint8Array(raw.length);
                    for (let i = 0; i < raw.length; i++) arr[i] = raw.charCodeAt(i);

                    if (pc.mapCtx) {
                        const canvas = pc.mapCanvas;
                        // Resize canvas to preserve map aspect but keep reasonable size
                        const maxSize = 800;
                        let scale = 1.0;
                        if (w > h) scale = Math.min(maxSize / w, 1.0);
                        else scale = Math.min(maxSize / h, 1.0);
                        canvas.width = Math.max(200, Math.floor(w * scale));
                        canvas.height = Math.max(200, Math.floor(h * scale));
                        const imgData = pc.mapCtx.createImageData(w, h);
                        for (let y = 0; y < h; y++) {
                            for (let x = 0; x < w; x++) {
                                const idx = y * w + x;
                                let v = (arr[idx] & 0xFF) - 128;
                                let color = 127;
                                if (v === -1) color = 127;
                                else if (v === 0) color = 255;
                                else if (v > 0) color = 0;
                                const p = ((h - 1 - y) * w + x) * 4;
                                imgData.data[p] = color;
                                imgData.data[p + 1] = color;
                                imgData.data[p + 2] = color;
                                imgData.data[p + 3] = 255;
                            }
                        }
                        const off = document.createElement('canvas');
                        off.width = w; off.height = h;
                        const offCtx = off.getContext('2d');
                        offCtx.putImageData(imgData, 0, 0);
                        pc.mapCtx.clearRect(0, 0, canvas.width, canvas.height);
                        pc.mapCtx.drawImage(off, 0, 0, canvas.width, canvas.height);
                    }
                }
            } catch (e) {
                console.error('Failed to render raw map:', e);
            }

            try { origHandle(data); } catch (e) { console.error(e); }
        };
    } catch (e) {
        // ignore errors attaching handler
    }
});<|MERGE_RESOLUTION|>--- conflicted
+++ resolved
@@ -37,10 +37,7 @@
         this.serviceDetails = {};
         this.watchedUnits = new Set();
         this.modules = {};
-<<<<<<< HEAD
         this.moduleUnitMap = {};
-=======
->>>>>>> b2f2617a
 
         if (!opts.deferInit) {
             this.init();
@@ -1057,7 +1054,6 @@
             if (this.modules && Object.keys(this.modules).length > 0) {
                 this.updateModuleServiceDisplay(svc);
             } else {
-<<<<<<< HEAD
                 this.ensureFallbackServiceBlock(svc);
             }
 
@@ -1069,22 +1065,6 @@
                     journal: journalText,
                     lines: typeof svc.lines === 'number' ? svc.lines : undefined,
                 });
-=======
-                // Fallback: Ensure a persistent log block exists per service
-                if (this.servicesLogs) {
-                    const blockId = this.serviceId(svc.name) + '-detail';
-                    let block = document.getElementById(blockId);
-                    if (!block) {
-                        block = this.renderServiceLogBlock(svc.name);
-                        this.servicesLogs.appendChild(block);
-                        // Fetch details once on creation; further updates will come from backend
-                        this.requestSystemdDetail(svc.name, 200);
-                        this.watchSystemdUnit(svc.name, 200);
-                    }
-                    // Update control state inside the block
-                    this.updateServiceLogControls(svc);
-                }
->>>>>>> b2f2617a
             }
 
             const statusText = typeof svc.status === 'string' ? svc.status : '';
